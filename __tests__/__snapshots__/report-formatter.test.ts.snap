--- conflicted
+++ resolved
@@ -13,13 +13,9 @@
 "### 📈 Basic Metrics
 
 - Total Additions: **500**
-<<<<<<< HEAD
+- Excluded Additions: **180**
 - Total Files Changed: **10**
 - Files Analyzed: **1**
-=======
-- Excluded Additions: **180**
-- Total Files Changed: **1**
->>>>>>> 4f4abe3b
 - Excluded Files: **2**
 - Binary files skipped: **2**
 - Analysis Time: 2025-10-18 15:30:00 (UTC)
@@ -125,13 +121,9 @@
 "### 📈 基本メトリクス
 
 - 総追加行数: **500**
-<<<<<<< HEAD
+- 除外ファイルの追加行数: **180**
 - 変更ファイル数: **10**
 - 解析対象ファイル数: **1**
-=======
-- 除外ファイルの追加行数: **180**
-- 変更ファイル数: **1**
->>>>>>> 4f4abe3b
 - 除外ファイル数: **2**
 - バイナリファイルをスキップ: **2**
 - 分析時刻: 2025-10-18 15:30:00 (UTC)
