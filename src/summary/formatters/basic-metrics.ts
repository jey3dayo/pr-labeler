--- conflicted
+++ resolved
@@ -66,17 +66,11 @@
 }
 
 export function formatBasicMetrics(metrics: AnalysisResult['metrics'], options?: FormatBasicMetricsOptions): string {
-<<<<<<< HEAD
-  return renderBasicMetrics(metrics, {
-    ...options,
-    totalFilesLabel: t('summary', 'basicMetrics.totalFiles'),
-=======
   // NOTE: Historically the "Total Files" row shows analyzed files (filesAnalyzed.length).
   // Use filesAnalyzedLabel to opt-in to a clearer label without breaking existing output.
   return renderBasicMetrics(metrics, {
     ...options,
     totalFilesLabel: options?.filesAnalyzedLabel ?? t('summary', 'basicMetrics.totalFiles'),
->>>>>>> 1ffbc00e
     totalFilesValue: metrics.filesAnalyzed.length,
   });
 }
