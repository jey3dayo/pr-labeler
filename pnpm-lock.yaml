--- conflicted
+++ resolved
@@ -1396,14 +1396,11 @@
     resolution: {integrity: sha512-gIXjKqtFuWEgzFRJA9WCQeSJLZDjgJUOMCMzxtvFq/37KojM1BFGufqsCy0r4qSQmYLsZYMeyRqzIWOMup03sw==}
     engines: {node: '>=14'}
 
-<<<<<<< HEAD
-=======
   formatly@0.3.0:
     resolution: {integrity: sha512-9XNj/o4wrRFyhSMJOvsuyMwy8aUfBaZ1VrqHVfohyXf0Sw0e+yfKG+xZaY3arGCOMdwFsqObtzVOc1gU9KiT9w==}
     engines: {node: '>=18.3.0'}
     hasBin: true
 
->>>>>>> 98558e11
   fsevents@2.3.3:
     resolution: {integrity: sha512-5xoDfX+fL7faATnagmWPpbFtwh/R77WmMMqqHGS65C3vvB0YHrgF+B1YmZ3441tMj5n63k0212XNoJwzlhffQw==}
     engines: {node: ^8.16.0 || ^10.6.0 || >=11.0.0}
@@ -1690,13 +1687,10 @@
     resolution: {integrity: sha512-zptv57P3GpL+O0I7VdMJNBZCu+BPHVQUk55Ft8/QCJjTVxrnJHuVuX/0Bl2A6/+2oyR/ZMEuFKwmzqqZ/U5nPQ==}
     engines: {node: 20 || >=22}
 
-<<<<<<< HEAD
-=======
   jiti@2.6.1:
     resolution: {integrity: sha512-ekilCSN1jwRvIbgeg/57YFh8qQDNbwDb9xT/qu2DAHbFFZUicIl4ygVaAvzveMhMVr3LnpSKTNnwt8PoOfmKhQ==}
     hasBin: true
 
->>>>>>> 98558e11
   js-tokens@9.0.1:
     resolution: {integrity: sha512-mxa9E9ITFOt0ban3j6L5MpjwegGz6lBQmM1IJkWeBZGcMxto50+eWdjC/52xDbS2vy0k7vIMK0Fe2wfL9OQSpQ==}
 
@@ -3796,13 +3790,10 @@
       cross-spawn: 7.0.6
       signal-exit: 4.1.0
 
-<<<<<<< HEAD
-=======
   formatly@0.3.0:
     dependencies:
       fd-package-json: 2.0.0
 
->>>>>>> 98558e11
   fsevents@2.3.3:
     optional: true
 
@@ -4090,11 +4081,8 @@
     dependencies:
       '@isaacs/cliui': 8.0.2
 
-<<<<<<< HEAD
-=======
   jiti@2.6.1: {}
 
->>>>>>> 98558e11
   js-tokens@9.0.1: {}
 
   js-yaml@4.1.0:
